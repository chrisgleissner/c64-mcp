--- conflicted
+++ resolved
@@ -9,12 +9,10 @@
 import Fastify from "fastify";
 import { C64Client } from "./c64Client.js";
 import { loadConfig } from "./config.js";
-<<<<<<< HEAD
-import { listMemoryMap, listSymbols, getBasicV2Spec, searchBasicV2Spec } from "./knowledge.js";
-=======
+
+
 import { listMemoryMap, listSymbols } from "./knowledge.js";
 import { initRag } from "./rag/init.js";
->>>>>>> 51775815
 
 async function main() {
   const config = loadConfig();
