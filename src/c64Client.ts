--- conflicted
+++ resolved
@@ -13,40 +13,8 @@
 import { petsciiToAscii } from "./petscii.js";
 import { resolveAddressSymbol } from "./knowledge.js";
 import { McpTool } from "./mcpDecorators.js";
-<<<<<<< HEAD
 import { C64Facade, createFacade } from "./device.js";
-=======
-import type { Api as GeneratedApi, HttpClient as GeneratedHttpClient } from "../generated/c64/index.js";
-
-type GeneratedModule = typeof import("../generated/c64/index.js");
-
-const generatedClient = await loadGeneratedModule();
-const { Api, HttpClient } = generatedClient;
-
-async function loadGeneratedModule(): Promise<GeneratedModule> {
-  const candidates = [
-    "./generated/c64/index.js",
-    "../generated/c64/index.js",
-  ];
-
-  for (const rel of candidates) {
-    try {
-      const url = new URL(rel, import.meta.url);
-      return (await import(url.href)) as GeneratedModule;
-    } catch (error) {
-      const err = error as NodeJS.ErrnoException | undefined;
-      const msg = err?.message ?? "";
-      if (err?.code === "ERR_MODULE_NOT_FOUND" || msg.includes("Cannot find module")) {
-        continue;
-      }
-      // Re-throw unexpected errors (syntax/runtime inside module, etc.)
-      throw error;
-    }
-  }
-
-  throw new Error("Unable to locate generated MCP client (checked ./generated/c64/index.js and ../generated/c64/index.js)");
-}
->>>>>>> c4c810ad
+import { Api, HttpClient } from "../generated/c64/index.js";
 
 export interface RunBasicResult {
   success: boolean;
@@ -60,14 +28,9 @@
 }
 
 export class C64Client {
-<<<<<<< HEAD
   private readonly http: HttpClient<unknown>;
   private readonly api: Api<unknown>;
   private readonly facadePromise: Promise<C64Facade>;
-=======
-  private readonly http: GeneratedHttpClient<unknown>;
-  private readonly api: GeneratedApi<unknown>;
->>>>>>> c4c810ad
 
   constructor(baseUrl: string) {
     this.http = new HttpClient({ baseURL: baseUrl, timeout: 10_000 });
