--- conflicted
+++ resolved
@@ -7,11 +7,8 @@
 [![Platform](https://img.shields.io/badge/platform-Linux%20%7C%20macOS%20%7C%20Windows-forestgreen)](doc/developer.md)
 
 Model Context Protocol (MCP) server for driving a Commodore 64 via the official REST API of either the [Commodore 64 Ultimate](https://www.commodore.net/) or [Ultimate 64](https://ultimate64.com/).
-<<<<<<< HEAD
 
 Note: This server supports both real hardware (C64 Ultimate and Ultimate 64) and the VICE emulator. VICE support is currently experimental.
-=======
->>>>>>> c4c810ad
 
 It exposes a focused tool surface that lets LLM agents or automation scripts upload and run BASIC or assembly programs on the C64, read or write its RAM, control the VIC or SID, print documents, or perform a reset.
 
@@ -225,7 +222,6 @@
 
 ## Configuration ⚙️
 
-<<<<<<< HEAD
 The MCP server reads configuration from a JSON file called `.c64mcp.json`. The recommended location is your home directory (`~/.c64mcp.json`). You can override the path with the `C64MCP_CONFIG` environment variable. As a convenience during development, a project-local [`.c64mcp.json`](.c64mcp.json) at the repo root is also picked up if present.
 
 Configuration is split by device type. No top-level `backend` field is required; the server selects a backend automatically (see selection rules below).
@@ -288,12 +284,6 @@
 - Override path: set `C64MCP_CONFIG=/absolute/path/to/.c64mcp.json`
 - Repo-local (dev): `.c64mcp.json` at the project root
 
-
-=======
-  The `c64_host` value can be either a hostname (e.g. `c64u`) or an IP address. Save the file as `~/.c64mcp.json`.
-
-  You can override the path with the `C64MCP_CONFIG` environment variable.
->>>>>>> c4c810ad
 
    If the file is missing, the server first looks for the bundled [`.c64mcp.json`](.c64mcp.json) in the project root, and finally falls back to `http://c64u`.
 
